--- conflicted
+++ resolved
@@ -539,15 +539,8 @@
     {
 #if LIBMESH_HAVE_OPENMP
       run_body<Range, Body>((void *)&range_bodies[i]);
-<<<<<<< HEAD
-#else // Just use Pthreads
-      spin_mutex::scoped_lock lock(_pthread_unique_id_mutex);
+#elif LIBMESH_HAVE_PTHREAD
       pthread_create(&threads[i], libmesh_nullptr, &run_body<Range, Body>, (void *)&range_bodies[i]);
-      _pthread_unique_ids[threads[i]] = i;
-=======
-#elif LIBMESH_HAVE_PTHREAD
-      pthread_create(&threads[i], NULL, &run_body<Range, Body>, (void *)&range_bodies[i]);
->>>>>>> bca60c6a
 #endif
     }
 
@@ -561,15 +554,7 @@
   // behavior and optimization.
   // http://blog.llvm.org/2011/05/what-every-c-programmer-should-know.html
   for (int i=0; i<static_cast<int>(n_threads); i++)
-<<<<<<< HEAD
-    {
       pthread_join(threads[i], libmesh_nullptr);
-      spin_mutex::scoped_lock lock(_pthread_unique_id_mutex);
-      _pthread_unique_ids.erase(threads[i]);
-    }
-=======
-      pthread_join(threads[i], NULL);
->>>>>>> bca60c6a
 #endif
 
   // Clean up
@@ -661,30 +646,15 @@
     {
 #if LIBMESH_HAVE_OPENMP
       run_body<Range, Body>((void *)&range_bodies[i]);
-<<<<<<< HEAD
-#else // Just use Pthreads
-      spin_mutex::scoped_lock lock(_pthread_unique_id_mutex);
+#elif LIBMESH_HAVE_PTHREAD
       pthread_create(&threads[i], libmesh_nullptr, &run_body<Range, Body>, (void *)&range_bodies[i]);
-      _pthread_unique_ids[threads[i]] = i;
-=======
-#elif LIBMESH_HAVE_PTHREAD
-      pthread_create(&threads[i], NULL, &run_body<Range, Body>, (void *)&range_bodies[i]);
->>>>>>> bca60c6a
 #endif
     }
 
 #if LIBMESH_HAVE_PTHREAD
   // Wait for them to finish
   for(unsigned int i=0; i<n_threads; i++)
-<<<<<<< HEAD
-    {
       pthread_join(threads[i], libmesh_nullptr);
-      spin_mutex::scoped_lock lock(_pthread_unique_id_mutex);
-      _pthread_unique_ids.erase(threads[i]);
-    }
-=======
-      pthread_join(threads[i], NULL);
->>>>>>> bca60c6a
 #endif
 
   // Join them all down to the original Body
